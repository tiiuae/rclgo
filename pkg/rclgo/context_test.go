--- conflicted
+++ resolved
@@ -27,7 +27,6 @@
 		}
 	}()
 	SetDefaultFailureMode(FailureContinues)
-<<<<<<< HEAD
 	Convey(
 		"Scenario: Does Context handle close resources correctly",
 		t,
@@ -40,7 +39,7 @@
 				So(err, ShouldBeNil)
 				node2, err := context.NewNode("node2", "/test/context_close")
 				So(err, ShouldBeNil)
-				_, err = context.NewWaitSet(time.Second)
+				_, err = context.NewWaitSet()
 				So(err, ShouldBeNil)
 				_, err = node2.NewClient(
 					"client2",
@@ -64,7 +63,7 @@
 				So(err, ShouldBeNil)
 				_, err = node2.NewSubscription(
 					"/test_topic",
-					std_msgs.ColorRGBATypeSupport,
+					std_msgs.StringTypeSupport,
 					func(s *rclgo.Subscription) {},
 				)
 				So(err, ShouldBeNil)
@@ -103,41 +102,4 @@
 			)
 		},
 	)
-=======
-	Convey("Scenario: Does Context handle close resources correctly", t, func() {
-		Convey("Given a context with resources", func() {
-			var err error
-			context, err = newDefaultRCLContext()
-			So(err, ShouldBeNil)
-			_, err = context.NewNode("node1", "/test/context_close")
-			So(err, ShouldBeNil)
-			node2, err := context.NewNode("node2", "/test/context_close")
-			So(err, ShouldBeNil)
-			_, err = context.NewWaitSet()
-			So(err, ShouldBeNil)
-			_, err = node2.NewClient("client2", std_srvs_srv.EmptyTypeSupport, nil)
-			So(err, ShouldBeNil)
-			_, err = context.NewNode("node3", "/test/context_close")
-			So(err, ShouldBeNil)
-			_, err = node2.NewPublisher("/test_topic", std_msgs.StringTypeSupport, nil)
-			So(err, ShouldBeNil)
-			_, err = node2.NewClient("client1", std_srvs_srv.EmptyTypeSupport, nil)
-			So(err, ShouldBeNil)
-			_, err = node2.NewSubscription("/test_topic", std_msgs.StringTypeSupport, func(s *Subscription) {})
-			So(err, ShouldBeNil)
-			_, err = node2.NewPublisher("/test_topic2", std_msgs.ColorRGBATypeSupport, nil)
-			So(err, ShouldBeNil)
-			_, err = node2.NewService("service1", std_srvs_srv.EmptyTypeSupport, nil, func(rsi *RmwServiceInfo, rm types.Message, srs ServiceResponseSender) {})
-			So(err, ShouldBeNil)
-			_, err = node2.NewService("service2", std_srvs_srv.EmptyTypeSupport, nil, func(rsi *RmwServiceInfo, rm types.Message, srs ServiceResponseSender) {})
-			So(err, ShouldBeNil)
-		})
-		Convey("When the context is closed the first time, no errors occur", func() {
-			So(context.Close(), ShouldBeNil)
-		})
-		Convey("When the context is closed the second time, an error occurs", func() {
-			So(context.Close(), ShouldNotBeNil)
-		})
-	})
->>>>>>> ea051376
 }
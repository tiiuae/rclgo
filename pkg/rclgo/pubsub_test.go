--- conflicted
+++ resolved
@@ -17,46 +17,30 @@
 	. "github.com/smartystreets/goconvey/convey"
 	std_msgs "github.com/tiiuae/rclgo/internal/msgs/std_msgs/msg"
 	test_msgs "github.com/tiiuae/rclgo/internal/msgs/test_msgs/msg"
-<<<<<<< HEAD
 	"github.com/tiiuae/rclgo/pkg/rclgo"
+	"github.com/tiiuae/rclgo/pkg/rclgo/types"
+	"gopkg.in/yaml.v2"
 )
 
 func TestPubSub(t *testing.T) {
 	var rclContextPub *rclgo.Context
 	var rclContextSub *rclgo.Context
-	var waitSet *rclgo.WaitSet
 	var publisher *rclgo.Publisher
-	var errsSub, errsPub error
-=======
-	"github.com/tiiuae/rclgo/pkg/rclgo/types"
-	"gopkg.in/yaml.v2"
-)
-
-func TestPubSub(t *testing.T) {
-	var rclContextPub *Context
-	var rclContextSub *Context
-	var publisher *Publisher
->>>>>>> ea051376
 	subChan := make(chan *std_msgs.ColorRGBA, 1)
 	subErrChan := make(chan error, 1)
 	subCtx, cancelSubCtx := context.WithCancel(context.Background())
 	defer cancelSubCtx()
-<<<<<<< HEAD
-	SetDefaultFailureMode(FailureContinues)
 	Convey(
 		"Scenario: Publisher publishes, Subscriber subscribes, garbage is collected",
 		t,
 		func() {
 			Convey("Given a Subscriber", func() {
-				rclContextSub, waitSet, errsSub = rclgo.SubscriberBundleReturnWaitSet(
-					subCtx,
-					rclContextSub,
-					nil,
+				var err error
+				rclContextSub, err = newContextWithSubscriber(
+					"sub",
 					"/test",
-					"",
 					"/topic",
-					"std_msgs/ColorRGBA",
-					rclgo.NewRCLArgsMust("--ros-args --log-level DEBUG"),
+					std_msgs.ColorRGBATypeSupport,
 					func(s *rclgo.Subscription) {
 						var m std_msgs.ColorRGBA
 						if _, err := s.TakeMessage(&m); err != nil {
@@ -65,22 +49,19 @@
 						subChan <- &m
 					},
 				)
-				So(errsSub, ShouldBeNil)
+				So(err, ShouldBeNil)
+				go func() { subErrChan <- rclContextSub.Spin(subCtx) }()
+				time.Sleep(200 * time.Millisecond)
 			})
 			Convey("And a Publisher", func() {
-				rclContextPub, publisher, errsPub = rclgo.PublisherBundle(
-					rclContextPub,
+				var err error
+				rclContextPub, publisher, err = newContextWithPublisher(
 					nil,
+					"pub",
 					"/test",
-					"",
 					"/topic",
-					"std_msgs/ColorRGBA",
-					rclgo.NewRCLArgsMust("--ros-args --log-level DEBUG"),
+					std_msgs.ColorRGBATypeSupport,
 				)
-				So(errsPub, ShouldBeNil)
-			})
-			Convey("And the Subscriber is ready to work", func() {
-				err := waitSet.WaitForReady(5*time.Second, 10*time.Millisecond)
 				So(err, ShouldBeNil)
 			})
 			Convey("When the Publisher publishes", func() {
@@ -88,22 +69,24 @@
 				So(err, ShouldBeNil)
 			})
 			Convey("Then the Subscriber receives", func() {
-				receiveColorRGBA(rclContextSub, subChan, 1.55, 2.66, 3.77, 4.88)
+				receiveColorRGBA(subChan, 1.55, 2.66, 3.77, 4.88)
 			})
 			Convey("When the Publisher publishes again", func() {
 				err := publishColorRGBA(publisher, 0.00, 1.00, 2.00, 3.00)
 				So(err, ShouldBeNil)
 			})
 			Convey("Then the Subscriber receives again", func() {
-				receiveColorRGBA(rclContextSub, subChan, 0.00, 1.00, 2.00, 3.00)
+				receiveColorRGBA(subChan, 0.00, 1.00, 2.00, 3.00)
 			})
 			Convey("When the Subscriber context is canceled", func() {
+				var err error
 				cancelSubCtx()
 				timeOut(
 					2000,
-					func() { rclContextSub.WG.Wait() },
+					func() { err = <-subErrChan },
 					"Subscriber waitGroup waiting to finish",
 				)
+				So(err, shouldContainError, context.Canceled)
 			})
 			Convey("And the Subscriber context is GC'd", func() {
 				errs := rclContextSub.Close()
@@ -125,76 +108,12 @@
 			})
 		},
 	)
-=======
-	Convey("Scenario: Publisher publishes, Subscriber subscribes, garbage is collected", t, func() {
-
-		Convey("Given a Subscriber", func() {
-			var err error
-			rclContextSub, err = newContextWithSubscriber("sub", "/test", "/topic", std_msgs.ColorRGBATypeSupport, func(s *Subscription) {
-				var m std_msgs.ColorRGBA
-				if _, err := s.TakeMessage(&m); err != nil {
-					fmt.Println("failed to take message:", err)
-				}
-				subChan <- &m
-			})
-			So(err, ShouldBeNil)
-			go func() { subErrChan <- rclContextSub.Spin(subCtx) }()
-			time.Sleep(200 * time.Millisecond)
-		})
-		Convey("And a Publisher", func() {
-			var err error
-			rclContextPub, publisher, err = newContextWithPublisher(nil, "pub", "/test", "/topic", std_msgs.ColorRGBATypeSupport)
-			So(err, ShouldBeNil)
-		})
-		Convey("When the Publisher publishes", func() {
-			err := publishColorRGBA(publisher, 1.55, 2.66, 3.77, 4.88)
-			So(err, ShouldBeNil)
-		})
-		Convey("Then the Subscriber receives", func() {
-			receiveColorRGBA(subChan, 1.55, 2.66, 3.77, 4.88)
-		})
-		Convey("When the Publisher publishes again", func() {
-			err := publishColorRGBA(publisher, 0.00, 1.00, 2.00, 3.00)
-			So(err, ShouldBeNil)
-		})
-		Convey("Then the Subscriber receives again", func() {
-			receiveColorRGBA(subChan, 0.00, 1.00, 2.00, 3.00)
-		})
-		Convey("When the Subscriber context is canceled", func() {
-			var err error
-			cancelSubCtx()
-			timeOut(2000, func() { err = <-subErrChan }, "Subscriber waitGroup waiting to finish")
-			So(err, shouldContainError, context.Canceled)
-		})
-		Convey("And the Subscriber context is GC'd", func() {
-			errs := rclContextSub.Close()
-			So(errs, ShouldBeNil)
-		})
-		Convey("And the Publisher publishes to a Topic with no Subscribers", func() {
-			err := publishColorRGBA(publisher, 0.00, 1.00, 2.00, 3.00)
-			So(err, ShouldBeNil)
-		})
-		Convey("Then the Subscriber cannot receive the message", func() {
-			So(len(subChan), ShouldEqual, 0)
-		})
-		Convey("And the Publisher context is GC'd", func() {
-			errs := rclContextPub.Close()
-			So(errs, ShouldBeNil)
-		})
-	})
->>>>>>> ea051376
 }
 
 func TestMultipleSubscribersInSingleWaitSet(t *testing.T) {
 	var (
-<<<<<<< HEAD
 		rclCtxPub, rclCtxSub *rclgo.Context
 		pub1, pub2           *rclgo.Publisher
-		sub1, sub2           *rclgo.Subscription
-=======
-		rclCtxPub, rclCtxSub *Context
-		pub1, pub2           *Publisher
->>>>>>> ea051376
 		topic1Chan           = make(chan receiveResult, 1)
 		topic2Chan           = make(chan receiveResult, 1)
 		errChan              = make(chan error, 2)
@@ -210,7 +129,6 @@
 	ctx, cancel := context.WithCancel(context.Background())
 	defer cancel()
 	SetDefaultFailureMode(FailureContinues)
-<<<<<<< HEAD
 	Convey(
 		"Scenario: Publishers publishe, multiple Subscribers listen",
 		t,
@@ -223,9 +141,9 @@
 				So(err, ShouldBeNil)
 			})
 			Convey("And a subscriber on the first topic", func() {
-				node, err := rclCtxPub.NewNode("sub1", "/test")
-				So(err, ShouldBeNil)
-				sub1, err = node.NewSubscription(
+				node, err := rclCtxSub.NewNode("sub1", "/test")
+				So(err, ShouldBeNil)
+				_, err = node.NewSubscription(
 					"/topic1",
 					std_msgs.StringTypeSupport,
 					sendToChan(topic1Chan),
@@ -235,7 +153,7 @@
 			Convey("And a subscriber on the second topic", func() {
 				node, err := rclCtxPub.NewNode("sub2", "/test")
 				So(err, ShouldBeNil)
-				sub2, err = node.NewSubscription(
+				_, err = node.NewSubscription(
 					"/topic2",
 					std_msgs.StringTypeSupport,
 					sendToChan(topic2Chan),
@@ -243,7 +161,7 @@
 				So(err, ShouldBeNil)
 			})
 			Convey("And a publisher on the first topic", func() {
-				node, err := rclCtxPub.NewNode("pub1", "/test")
+				node, err := rclCtxSub.NewNode("pub1", "/test")
 				So(err, ShouldBeNil)
 				pub1, err = node.NewPublisher(
 					"/topic1",
@@ -263,14 +181,8 @@
 				So(err, ShouldBeNil)
 			})
 			Convey("And the waitset is started", func() {
-				subWaitSet, err := rclCtxSub.NewWaitSet(time.Second)
-				So(err, ShouldBeNil)
-				subWaitSet.AddSubscriptions(sub1, sub2)
-				subWaitSet.RunGoroutine(ctx)
-				So(
-					subWaitSet.WaitForReady(5*time.Second, 10*time.Millisecond),
-					ShouldBeNil,
-				)
+				go func() { errChan <- rclCtxSub.Spin(ctx) }()
+				go func() { errChan <- rclCtxPub.Spin(ctx) }()
 			})
 			Convey("When the first pub312lisher publishes", func() {
 				publishString(pub1, "message on topic 1")
@@ -294,11 +206,11 @@
 				cancel()
 			})
 			Convey("Then all subscribers stop", func() {
-				timeOut(
-					2000,
-					func() { rclCtxSub.WG.Wait() },
-					"Subscriber waitGroup waiting to finish",
-				)
+				var err error
+				timeOut(2000, func() {
+					err = multierror.Append(<-errChan, <-errChan)
+				}, "Subscriber waitGroup waiting to finish")
+				So(err, shouldContainError, context.Canceled)
 			})
 			Convey("And RCL contexts are freed", func() {
 				So(rclCtxSub.Close(), ShouldBeNil)
@@ -306,92 +218,14 @@
 			})
 		},
 	)
-=======
-	Convey("Scenario: Publishers publishe, multiple Subscribers listen", t, func() {
-		Convey("Given RCL contexts and waitset", func() {
-			var err error
-			rclCtxSub, err = newDefaultRCLContext()
-			So(err, ShouldBeNil)
-			rclCtxPub, err = newDefaultRCLContext()
-			So(err, ShouldBeNil)
-		})
-		Convey("And a subscriber on the first topic", func() {
-			node, err := rclCtxSub.NewNode("sub1", "/test")
-			So(err, ShouldBeNil)
-			_, err = node.NewSubscription("/topic1", std_msgs.StringTypeSupport, sendToChan(topic1Chan))
-			So(err, ShouldBeNil)
-		})
-		Convey("And a subscriber on the second topic", func() {
-			node, err := rclCtxPub.NewNode("sub2", "/test")
-			So(err, ShouldBeNil)
-			_, err = node.NewSubscription("/topic2", std_msgs.StringTypeSupport, sendToChan(topic2Chan))
-			So(err, ShouldBeNil)
-		})
-		Convey("And a publisher on the first topic", func() {
-			node, err := rclCtxSub.NewNode("pub1", "/test")
-			So(err, ShouldBeNil)
-			pub1, err = node.NewPublisher("/topic1", std_msgs.StringTypeSupport, nil)
-			So(err, ShouldBeNil)
-		})
-		Convey("And a publisher on the second topic", func() {
-			node, err := rclCtxPub.NewNode("pub2", "/test")
-			So(err, ShouldBeNil)
-			pub2, err = node.NewPublisher("/topic1", std_msgs.StringTypeSupport, nil)
-			So(err, ShouldBeNil)
-		})
-		Convey("And the waitset is started", func() {
-			go func() { errChan <- rclCtxSub.Spin(ctx) }()
-			go func() { errChan <- rclCtxPub.Spin(ctx) }()
-		})
-		Convey("When the first pub312lisher publishes", func() {
-			publishString(pub1, "message on topic 1")
-		})
-		Convey("Then the first subscriber receives", func() {
-			receiveString(topic1Chan, "message on topic 1")
-		})
-		Convey("But the second subscriber doesn't receive", func() {
-			receiveNothing(topic2Chan)
-		})
-		Convey("When the second publisher publishes", func() {
-			publishString(pub2, "message on topic 2")
-		})
-		Convey("Then the first subscriber doesn't receive", func() {
-			receiveNothing(topic2Chan)
-		})
-		Convey("But the second subscriber receives", func() {
-			receiveString(topic1Chan, "message on topic 2")
-		})
-		Convey("When the context is canceled", func() {
-			cancel()
-		})
-		Convey("Then all subscribers stop", func() {
-			var err error
-			timeOut(2000, func() {
-				err = multierror.Append(<-errChan, <-errChan)
-			}, "Subscriber waitGroup waiting to finish")
-			So(err, shouldContainError, context.Canceled)
-		})
-		Convey("And RCL contexts are freed", func() {
-			So(rclCtxSub.Close(), ShouldBeNil)
-			So(rclCtxPub.Close(), ShouldBeNil)
-		})
-	})
->>>>>>> ea051376
 }
 
 func TestMultipleTimersInSingleWaitSet(t *testing.T) {
 	var (
-<<<<<<< HEAD
-		rclCtx         *rclgo.Context
-		timer1, timer2 *rclgo.Timer
-		timer1Chan     = make(chan struct{}, 1)
-		timer2Chan     = make(chan struct{}, 1)
-=======
-		rclCtx     *Context
+		rclCtx     *rclgo.Context
 		timer1Chan = make(chan struct{}, 1)
 		timer2Chan = make(chan struct{}, 1)
 		errChan    = make(chan error, 1)
->>>>>>> ea051376
 	)
 	defer func() {
 		if rclCtx != nil {
@@ -405,36 +239,17 @@
 			var err error
 			rclCtx, err = newDefaultRCLContext()
 			So(err, ShouldBeNil)
-<<<<<<< HEAD
-			timer1, err = rclCtx.NewTimer(time.Second, func(t *rclgo.Timer) {
+			_, err = rclCtx.NewTimer(time.Second, func(t *rclgo.Timer) {
 				timer1Chan <- struct{}{}
 			})
 			So(err, ShouldBeNil)
-			timer2, err = rclCtx.NewTimer(time.Hour, func(t *rclgo.Timer) {
-=======
-			_, err = rclCtx.NewTimer(time.Second, func(t *Timer) {
-				timer1Chan <- struct{}{}
-			})
-			So(err, ShouldBeNil)
-			_, err = rclCtx.NewTimer(time.Hour, func(t *Timer) {
->>>>>>> ea051376
+			_, err = rclCtx.NewTimer(time.Hour, func(t *rclgo.Timer) {
 				timer2Chan <- struct{}{}
 			})
 			So(err, ShouldBeNil)
 		})
 		Convey("When WaitSet is started", func() {
-<<<<<<< HEAD
-			waitSet, err := rclCtx.NewWaitSet(500 * time.Millisecond)
-			So(err, ShouldBeNil)
-			waitSet.AddTimers(timer1, timer2)
-			waitSet.RunGoroutine(ctx)
-			So(
-				waitSet.WaitForReady(5*time.Second, 10*time.Millisecond),
-				ShouldBeNil,
-			)
-=======
 			go func() { errChan <- rclCtx.Spin(ctx) }()
->>>>>>> ea051376
 		})
 		Convey("Then callback of timer 1 is called", func() {
 			timeOut(
@@ -450,17 +265,13 @@
 			cancel()
 		})
 		Convey("Then all subscribers stop", func() {
-<<<<<<< HEAD
+			var err error
 			timeOut(
 				2000,
-				func() { rclCtx.WG.Wait() },
+				func() { err = <-errChan },
 				"Subscriber waitGroup waiting to finish",
 			)
-=======
-			var err error
-			timeOut(2000, func() { err = <-errChan }, "Subscriber waitGroup waiting to finish")
 			So(err, shouldContainError, context.Canceled)
->>>>>>> ea051376
 		})
 		Convey("And RCL contexts are freed", func() {
 			So(rclCtx.Close(), ShouldBeNil)
@@ -477,16 +288,12 @@
 	)
 	for {
 		runCtx, stopRun := context.WithCancel(context.Background())
-<<<<<<< HEAD
-		rclContextSub, waitSet, errs := rclgo.SubscriberBundleReturnWaitSet(
-			runCtx,
-			nil,
-			nil,
+		errChan := make(chan error, 2)
+		rclContextSub, err := newContextWithSubscriber(
+			"sub",
 			"/test",
-			"",
 			"/topic",
-			"test_msgs/UnboundedSequences",
-			nil,
+			test_msgs.UnboundedSequencesTypeSupport,
 			func(s *rclgo.Subscription) {
 				var m test_msgs.UnboundedSequences
 				_, err := s.TakeMessage(&m)
@@ -497,46 +304,21 @@
 				messagesReceived++
 			},
 		)
-		if errs != nil {
-			fmt.Println("error:", errs)
-			continue
-		}
-		err := waitSet.WaitForReady(2*time.Second, 10*time.Millisecond)
-=======
-		errChan := make(chan error, 2)
-		rclContextSub, err := newContextWithSubscriber("sub", "/test", "/topic", test_msgs.UnboundedSequencesTypeSupport, func(s *Subscription) {
-			var m test_msgs.UnboundedSequences
-			_, err := s.TakeMessage(&m)
-			if err != nil {
-				fmt.Println("failed to take message:", err)
-			}
-			//fmt.Printf("%+v\n", c)
-			messagesReceived++
-		})
->>>>>>> ea051376
 		if err != nil {
 			fmt.Println("error:", err)
 			continue
 		}
 		go func() { errChan <- rclContextSub.Spin(runCtx) }()
 
-<<<<<<< HEAD
-		rclContextPub, errs := rclgo.PublisherBundleTimer(
-			runCtx,
+		rclContextPub, errs := newContextWithPublisherTimer(
 			nil,
-			nil,
+			"pub",
 			"/test",
-			"",
 			"/topic",
-			"test_msgs/UnboundedSequences",
-			nil,
+			test_msgs.UnboundedSequencesTypeSupport,
 			1*time.Millisecond,
 			"",
-			nil,
 		)
-=======
-		rclContextPub, errs := newContextWithPublisherTimer(nil, "pub", "/test", "/topic", test_msgs.UnboundedSequencesTypeSupport, 1*time.Millisecond, "")
->>>>>>> ea051376
 		if errs != nil {
 			fmt.Println("error:", errs)
 			continue
@@ -571,23 +353,19 @@
 }
 
 func BenchmarkPubsubMemoryLeakAllocateOutOfLoop(t *testing.B) {
-<<<<<<< HEAD
-	var messagesReceived int = 0
+	var messagesReceived int64 = 0
 	fmt.Printf(
 		"Mem from pmap(1) '%skB' messages '%d'\n",
 		getMemReading(),
 		messagesReceived,
 	)
+	errChan := make(chan error, 2)
 	runCtx, stopRun := context.WithCancel(context.Background())
-	rclContext, waitSet, errs := rclgo.SubscriberBundleReturnWaitSet(
-		runCtx,
-		nil,
-		nil,
+	rclContext, errs := newContextWithSubscriber(
+		"sub",
 		"/test",
-		"",
 		"/topic",
-		"test_msgs/UnboundedSequences",
-		nil,
+		test_msgs.UnboundedSequencesTypeSupport,
 		func(s *rclgo.Subscription) {
 			var m test_msgs.UnboundedSequences
 			_, err := s.TakeMessage(&m)
@@ -595,51 +373,23 @@
 				fmt.Println("failed to take message:", err)
 			}
 			// fmt.Printf("%+v\n", c)
-			messagesReceived++
+			atomic.AddInt64(&messagesReceived, 1)
 		},
 	)
-=======
-	var messagesReceived int64 = 0
-	fmt.Printf("Mem from pmap(1) '%skB' messages '%d'\n", getMemReading(), messagesReceived)
-	errChan := make(chan error, 2)
-	runCtx, stopRun := context.WithCancel(context.Background())
-	rclContext, errs := newContextWithSubscriber("sub", "/test", "/topic", test_msgs.UnboundedSequencesTypeSupport, func(s *Subscription) {
-		var m test_msgs.UnboundedSequences
-		_, err := s.TakeMessage(&m)
-		if err != nil {
-			fmt.Println("failed to take message:", err)
-		}
-		//fmt.Printf("%+v\n", c)
-		atomic.AddInt64(&messagesReceived, 1)
-	})
->>>>>>> ea051376
 	if errs != nil {
 		panic(errs)
 	}
 	go func() { errChan <- rclContext.Spin(runCtx) }()
 
-<<<<<<< HEAD
-	err := waitSet.WaitForReady(2*time.Second, 10*time.Millisecond)
-	if err != nil {
-		panic(err)
-	}
-
-	rclContext, errs = rclgo.PublisherBundleTimer(
-		runCtx,
+	rclContext, errs = newContextWithPublisherTimer(
 		rclContext,
-		nil,
+		"pub",
 		"/test",
-		"",
 		"/topic",
-		"test_msgs/UnboundedSequences",
-		nil,
+		test_msgs.UnboundedSequencesTypeSupport,
 		1*time.Millisecond,
 		"",
-		nil,
-	)
-=======
-	rclContext, errs = newContextWithPublisherTimer(rclContext, "pub", "/test", "/topic", test_msgs.UnboundedSequencesTypeSupport, 1*time.Millisecond, "")
->>>>>>> ea051376
+	)
 	if errs != nil {
 		panic(errs)
 	}
@@ -648,15 +398,6 @@
 	defer stopRun()
 
 	for {
-<<<<<<< HEAD
-		time.Sleep(1000 * time.Millisecond)
-		runtime.GC()
-		fmt.Printf(
-			"Mem from pmap(1) '%skB' messages '%d'\n",
-			getMemReading(),
-			messagesReceived,
-		)
-=======
 		select {
 		case err := <-errChan:
 			fmt.Println("Spin returned an error:", err)
@@ -664,9 +405,12 @@
 		default:
 			time.Sleep(1000 * time.Millisecond)
 			runtime.GC()
-			fmt.Printf("Mem from pmap(1) '%skB' messages '%d'\n", getMemReading(), messagesReceived)
-		}
->>>>>>> ea051376
+			fmt.Printf(
+				"Mem from pmap(1) '%skB' messages '%d'\n",
+				getMemReading(),
+				messagesReceived,
+			)
+		}
 	}
 }
 
@@ -690,15 +434,7 @@
 	return p.Publish(m)
 }
 
-<<<<<<< HEAD
-func receiveColorRGBA(
-	c *rclgo.Context,
-	subChan chan *std_msgs.ColorRGBA,
-	r, g, b, a float32,
-) {
-=======
 func receiveColorRGBA(subChan chan *std_msgs.ColorRGBA, r, g, b, a float32) {
->>>>>>> ea051376
 	var m *std_msgs.ColorRGBA
 	timeOut(1000, func() {
 		m = <-subChan
@@ -752,43 +488,35 @@
 	So(i, ShouldEqual, 0)
 }
 
-<<<<<<< HEAD
 func newDefaultRCLContext() (*rclgo.Context, error) {
-	return rclgo.NewContext(&sync.WaitGroup{}, 0, defaultRCLArgs())
-}
-
-func defaultRCLArgs() *rclgo.RCLArgs {
-	osArgs := os.Args
-	defer func() { os.Args = osArgs }()
-	os.Args = []string{}
-	return rclgo.NewRCLArgsMust("")
-=======
-func newDefaultRCLContext() (*Context, error) {
-	return NewContext(0, parseArgsMust("--ros-arg", "--log-level", "DEBUG"))
-}
-
-func parseArgsMust(args ...string) *Args {
-	a, _, err := ParseArgs(args)
+	return rclgo.NewContext(
+		0,
+		parseArgsMust("--ros-arg", "--log-level", "DEBUG"),
+	)
+}
+
+func parseArgsMust(args ...string) *rclgo.Args {
+	a, _, err := rclgo.ParseArgs(args)
 	if err != nil {
 		panic("failed to parse args: " + err.Error())
 	}
 	return a
 }
 
-var reliableQos = func() RmwQosProfile {
-	qos := NewRmwQosProfileDefault()
-	qos.History = RmwQosHistoryPolicyKeepLast
+var reliableQos = func() rclgo.RmwQosProfile {
+	qos := rclgo.NewRmwQosProfileDefault()
+	qos.History = rclgo.RmwQosHistoryPolicyKeepLast
 	qos.Depth = 1
-	qos.Durability = RmwQosDurabilityPolicyTransientLocal
-	qos.Reliability = RmwQosReliabilityPolicyReliable
+	qos.Durability = rclgo.RmwQosDurabilityPolicyTransientLocal
+	qos.Reliability = rclgo.RmwQosReliabilityPolicyReliable
 	return qos
 }()
 
 func newContextWithSubscriber(
 	node, ns, topic string,
 	ts types.MessageTypeSupport,
-	cb SubscriptionCallback,
-) (c *Context, err error) {
+	cb rclgo.SubscriptionCallback,
+) (c *rclgo.Context, err error) {
 	c, err = newDefaultRCLContext()
 	if err != nil {
 		return nil, err
@@ -798,7 +526,7 @@
 	if err != nil {
 		return nil, err
 	}
-	opts := NewDefaultSubscriptionOptions()
+	opts := rclgo.NewDefaultSubscriptionOptions()
 	opts.Qos = reliableQos
 	_, err = n.NewSubscriptionWithOpts(topic, ts, opts, cb)
 	if err != nil {
@@ -808,10 +536,10 @@
 }
 
 func newContextWithPublisher(
-	c *Context,
+	c *rclgo.Context,
 	node, ns, topic string,
 	ts types.MessageTypeSupport,
-) (_ *Context, p *Publisher, err error) {
+) (_ *rclgo.Context, p *rclgo.Publisher, err error) {
 	if c == nil {
 		c, err = newDefaultRCLContext()
 		if err != nil {
@@ -824,7 +552,7 @@
 		return nil, nil, err
 	}
 	defer onErr(&err, n.Close)
-	opts := NewDefaultPublisherOptions()
+	opts := rclgo.NewDefaultPublisherOptions()
 	opts.Qos = reliableQos
 	p, err = n.NewPublisher(topic, ts, opts)
 	if err != nil {
@@ -834,34 +562,36 @@
 }
 
 func newContextWithPublisherTimer(
-	c *Context,
+	c *rclgo.Context,
 	node, ns, topic string,
 	ts types.MessageTypeSupport,
 	interval time.Duration,
 	payload string,
-) (_ *Context, err error) {
+) (_ *rclgo.Context, err error) {
 	c, p, err := newContextWithPublisher(c, node, ns, topic, ts)
 	if err != nil {
 		return nil, err
 	}
 	defer onErr(&err, c.Close)
-	_, err = c.NewTimer(interval, func(t *Timer) {
+	_, err = c.NewTimer(interval, func(t *rclgo.Timer) {
 		// It would be smarter to allocate memory for the ros2msg outside the
 		// timer callback, but this way the tests can test for memory leaks too
 		// using this same codebase.
-		ros2msg := p.typeSupport.New()
-		err_yaml := yaml.Unmarshal([]byte(strings.ReplaceAll(payload, "\\n", "\n")), ros2msg)
+		ros2msg := ts.New()
+		err_yaml := yaml.Unmarshal(
+			[]byte(strings.ReplaceAll(payload, "\\n", "\n")),
+			ros2msg,
+		)
 		if err_yaml == nil {
 			p.Publish(ros2msg)
 		} else {
-			fmt.Println(errorsCastC(1003, fmt.Sprintf("Error '%v' unmarshalling YAML '%s' to ROS2 message type '%T'", err_yaml, payload, ros2msg)))
+			fmt.Println(rclgo.Testing_errorsCastC(1003, fmt.Sprintf("Error '%v' unmarshalling YAML '%s' to ROS2 message type '%T'", err_yaml, payload, ros2msg)))
 		}
 	})
 	if err != nil {
 		return nil, err
 	}
 	return c, nil
->>>>>>> ea051376
 }
 
 func sendToChan(c chan<- receiveResult) func(s *rclgo.Subscription) {
@@ -880,7 +610,10 @@
 
 func shouldContainError(actual interface{}, expected ...interface{}) string {
 	if len(expected) != 1 {
-		return fmt.Sprintf("expected exactly one argument, got %d", len(expected))
+		return fmt.Sprintf(
+			"expected exactly one argument, got %d",
+			len(expected),
+		)
 	}
 	err, ok := actual.(error)
 	if !ok {

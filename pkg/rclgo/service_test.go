package rclgo_test

import (
	"context"
	"math/rand"
	"testing"
	"time"

	. "github.com/smartystreets/goconvey/convey"
	example_interfaces_srv "github.com/tiiuae/rclgo/internal/msgs/example_interfaces/srv"
	"github.com/tiiuae/rclgo/pkg/rclgo"
	"github.com/tiiuae/rclgo/pkg/rclgo/types"
)

func TestServiceAndClient(t *testing.T) {
	type testSendResult struct {
		req  types.Message
		resp types.Message
		info *rclgo.RmwServiceInfo
		err  error
		sum  int64
	}
	var (
<<<<<<< HEAD
		serviceCtx, clientCtx *rclgo.Context
		serviceWS, clientWS   *rclgo.WaitSet
		client                *rclgo.Client
=======
		serviceCtx, clientCtx *Context
		client                *Client
>>>>>>> ea051376
		err                   error

		spinCtx, cancelSpin = context.WithCancel(context.Background())
		spinErrs            = make(chan error, 2)

		requestReceivedChan = make(
			chan *example_interfaces_srv.AddTwoInts_Request,
			1,
		)
		responseSentErrChan = make(chan error, 1)

		randGen = rand.NewSource(42)

		qosProfile = rclgo.NewRmwQosProfileServicesDefault()
	)
	qosProfile.History = rclgo.RmwQosHistoryPolicyKeepAll
	sendReq := func(a, b int64) *testSendResult {
		req := example_interfaces_srv.NewAddTwoInts_Request()
		req.A = a
		req.B = b
		result := testSendResult{req: req, sum: a + b}
		result.resp, result.info, result.err = client.Send(spinCtx, req)
		return &result
	}
	defer func() {
		cancelSpin()
		if serviceCtx != nil {
			serviceCtx.Close()
		}
		if clientCtx != nil {
			clientCtx.Close()
		}
	}()
	Convey("Scenario: Client calls a service", t, func() {
		Convey("Create a service", func() {
			serviceCtx, err = newDefaultRCLContext()
			So(err, ShouldBeNil)
			node, err := serviceCtx.NewNode("service_node", "/test")
			So(err, ShouldBeNil)
			_, err = node.NewService(
				"add",
				example_interfaces_srv.AddTwoIntsTypeSupport,
				&rclgo.ServiceOptions{Qos: qosProfile},
				func(rsi *rclgo.RmwServiceInfo, rm types.Message, srs rclgo.ServiceResponseSender) {
					req := rm.(*example_interfaces_srv.AddTwoInts_Request)
					requestReceivedChan <- req
					resp := example_interfaces_srv.NewAddTwoInts_Response()
					resp.Sum = req.A + req.B
					responseSentErrChan <- srs.SendResponse(resp)
				},
			)
			So(err, ShouldBeNil)
			go func() { spinErrs <- serviceCtx.Spin(spinCtx) }()
		})
		Convey("Create a client", func() {
			clientCtx, err = newDefaultRCLContext()
			So(err, ShouldBeNil)
			node, err := clientCtx.NewNode("client_node", "/test")
			So(err, ShouldBeNil)
			client, err = node.NewClient(
				"add",
				example_interfaces_srv.AddTwoIntsTypeSupport,
				&rclgo.ClientOptions{Qos: qosProfile},
			)
			So(err, ShouldBeNil)
			go func() { spinErrs <- clientCtx.Spin(spinCtx) }()
		})
		Convey("The client sends a request", func() {
			time.Sleep(200 * time.Millisecond)
			var result *testSendResult
			timeOut(2000, func() { result = sendReq(3, -7) }, "Sending request")

			So(result.err, ShouldBeNil)
			So(result.info, ShouldNotBeNil)
			So(
				result.resp.(*example_interfaces_srv.AddTwoInts_Response).Sum,
				ShouldEqual,
				-4,
			)

			So(<-requestReceivedChan, ShouldResemble, result.req)
			So(<-responseSentErrChan, ShouldBeNil)
		})
		Convey("The client sends many requests in quick succession", func() {
			const reqCount = 100
			testResults := make(chan *testSendResult, reqCount)
			requestReceivedChan = make(
				chan *example_interfaces_srv.AddTwoInts_Request,
				reqCount,
			)
			responseSentErrChan = make(chan error, reqCount)
			for i := 0; i < reqCount; i++ {
				a, b := randGen.Int63(), randGen.Int63()
				go func() { testResults <- sendReq(a, b) }()
			}
			for i := 0; i < reqCount; i++ {
				res := <-testResults
				So(res, ShouldNotBeNil)
				So(res.err, ShouldBeNil)
				So(res.info, ShouldNotBeNil)
				So(
					res.resp.(*example_interfaces_srv.AddTwoInts_Response).Sum,
					ShouldEqual,
					res.sum,
				)
			}
		})
		Convey("The service and client are stopped", func() {
			cancelSpin()
			So(<-spinErrs, shouldContainError, context.Canceled)
			So(<-spinErrs, shouldContainError, context.Canceled)
		})
		Convey("The service context is closed without errors", func() {
			timeOut(2000, func() {
				err = serviceCtx.Close()
			}, "Service context is closing")
			So(err, ShouldBeNil)
		})
		Convey("The client context is closed without errors", func() {
			timeOut(2000, func() {
				err = clientCtx.Close()
			}, "Client context is closing")
			So(err, ShouldBeNil)
		})
	})
}<|MERGE_RESOLUTION|>--- conflicted
+++ resolved
@@ -21,14 +21,8 @@
 		sum  int64
 	}
 	var (
-<<<<<<< HEAD
 		serviceCtx, clientCtx *rclgo.Context
-		serviceWS, clientWS   *rclgo.WaitSet
 		client                *rclgo.Client
-=======
-		serviceCtx, clientCtx *Context
-		client                *Client
->>>>>>> ea051376
 		err                   error
 
 		spinCtx, cancelSpin = context.WithCancel(context.Background())
